--- conflicted
+++ resolved
@@ -124,12 +124,7 @@
                 && low <= high
                 && high >= open
                 && high >= close
-<<<<<<< HEAD
                 && volume >= lit!(0.0)
-                && low >= lit!(0.0)
-=======
-                && volume >= 0.0
->>>>>>> ecd65d85
             {
                 let item = DataItem {
                     open,
@@ -173,7 +168,6 @@
             assert!(result.is_ok());
         }
 
-<<<<<<< HEAD
         fn assert_invalid(
             (open, high, low, close, volume): (
                 NumberType,
@@ -183,10 +177,6 @@
                 NumberType,
             ),
         ) {
-=======
-        fn assert_invalid(record: (f64, f64, f64, f64, f64)) {
-            let (open, high, low, close, volume) = record;
->>>>>>> ecd65d85
             let result = DataItem::builder()
                 .open(open)
                 .high(high)
@@ -209,10 +199,8 @@
 
         let invalid_records = vec![
             // open, high, low , close, volume
-<<<<<<< HEAD
             (lit!(-1.0), lit!(25.0), lit!(15.0), lit!(21.0), lit!(7500.0)),
             (lit!(20.0), lit!(-1.0), lit!(15.0), lit!(21.0), lit!(7500.0)),
-            (lit!(20.0), lit!(25.0), lit!(-1.0), lit!(21.0), lit!(7500.0)),
             (lit!(20.0), lit!(25.0), lit!(15.0), lit!(-1.0), lit!(7500.0)),
             (lit!(20.0), lit!(25.0), lit!(15.0), lit!(21.0), lit!(-1.0)),
             (lit!(14.9), lit!(25.0), lit!(15.0), lit!(21.0), lit!(7500.0)),
@@ -220,17 +208,6 @@
             (lit!(20.0), lit!(25.0), lit!(15.0), lit!(14.9), lit!(7500.0)),
             (lit!(20.0), lit!(25.0), lit!(15.0), lit!(25.1), lit!(7500.0)),
             (lit!(20.0), lit!(15.0), lit!(25.0), lit!(21.0), lit!(7500.0)),
-=======
-            (-1.0, 25.0, 15.0, 21.0, 7500.0),
-            (20.0, -1.0, 15.0, 21.0, 7500.0),
-            (20.0, 25.0, 15.0, -1.0, 7500.0),
-            (20.0, 25.0, 15.0, 21.0, -1.0),
-            (14.9, 25.0, 15.0, 21.0, 7500.0),
-            (25.1, 25.0, 15.0, 21.0, 7500.0),
-            (20.0, 25.0, 15.0, 14.9, 7500.0),
-            (20.0, 25.0, 15.0, 25.1, 7500.0),
-            (20.0, 15.0, 25.0, 21.0, 7500.0),
->>>>>>> ecd65d85
         ];
         for record in invalid_records {
             assert_invalid(record)
